--- conflicted
+++ resolved
@@ -314,7 +314,6 @@
     since: crate::time::Timestamp,
 }
 
-<<<<<<< HEAD
 #[derive(Copy, Clone, Debug)]
 enum UsernameFormat {
     Name,
@@ -380,7 +379,8 @@
     cookie_authorize(username_fmt, podsync.clone())
         .or(login_authorize(username_fmt, podsync.clone()))
         .unify()
-=======
+}
+
 async fn handle_rejection(err: Rejection) -> Result<impl Reply, Infallible> {
     #[derive(Serialize)]
     struct ErrorMessage {
@@ -405,5 +405,4 @@
     });
 
     Ok(warp::reply::with_status(json, code))
->>>>>>> 4fc8d690
 }